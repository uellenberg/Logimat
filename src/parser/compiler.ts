--- conflicted
+++ resolved
@@ -11,12 +11,8 @@
     ParserOutput,
     PointDeclaration,
     semantic,
-<<<<<<< HEAD
-    Statement, ExpressionDeclaration, ActionsDeclaration, GraphDeclaration, PointDeclaration
-=======
     Statement,
     Template
->>>>>>> f1d80f97
 } from "./grammar";
 import ops from "../libs/ops";
 import stdlib from "../libs/stdlib";
@@ -186,23 +182,6 @@
             case "point":
                 const pointDeclaration = <PointDeclaration>declaration;
                 out.push((useTex ? "\\left(" : "(") + SimplifyExpression(CompileExpression(pointDeclaration.p1, inlines, templates, state), useTex) + "," + SimplifyExpression(CompileExpression(pointDeclaration.p2, inlines, templates, state), useTex) + (useTex ? "\\right)" : ")"));
-                break;
-            case "graph":
-                const opMap = {
-                    "=": "=",
-                    ">": ">",
-                    ">=": "\\ge ",
-                    "=>": "\\ge ",
-                    "<=": "\\le ",
-                    "=<": "\\le "
-                };
-
-                const graphDeclaration = <GraphDeclaration>declaration;
-                out.push(SimplifyExpression(CompileExpression(graphDeclaration.p1, inlines), useTex) + opMap[graphDeclaration.op] + SimplifyExpression(CompileExpression(graphDeclaration.p2, inlines), useTex))
-                break;
-            case "point":
-                const pointDeclaration = <PointDeclaration>declaration;
-                out.push((useTex ? "\\left(" : "(") + SimplifyExpression(CompileExpression(pointDeclaration.p1, inlines), useTex) + "," + SimplifyExpression(CompileExpression(pointDeclaration.p2, inlines), useTex) + (useTex ? "\\right)" : ")"));
                 break;
         }
     }
